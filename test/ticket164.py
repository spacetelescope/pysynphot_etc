--- conflicted
+++ resolved
@@ -9,14 +9,9 @@
 from pysynphot.locations import irafconvert
 
 #Code under test
-<<<<<<< HEAD
-from pysynphot.refs import setref, showref, getref
-from pysynphot import units #uses area
-=======
 from pysynphot.refs import setref, showref, getref, set_default_waveset
 from pysynphot import units  # uses area
 
->>>>>>> 88205736
 
 startup = getref()
 
