import sys
import os
import shutil
import tempfile
import math
import numpy as N

import etctest_base_class
from pysynphot import spectrum, observationmode, exceptions
from pysynphot import locations, refs
from pysynphot import spparser as P
from pysynphot import units, planck
from pysynphot import spparser
from pysynphot.observation import Observation
from pysynphot import renorm
import pysynphot as S

import testutil

#Places used by test code
testdata  = os.path.join(locations.rootdir, 'calspec', 'feige66_002.fits')
testdir   = os.path.join(os.path.abspath(os.path.dirname(__file__)), 'data')

accuracy = 1.0e-5    # default floating point comparison accuracy

<<<<<<< HEAD
#Freeze the version of the comptable so tests are not susceptible to
# updates to CDBS
cmptb_name = os.path.join('mtab','r1j2146sm_tmc.fits')
refs.COMPTABLE = locations._refTable(cmptb_name)
print "%s:" % os.path.basename(__file__)
print "   Tests are being run with %s" % refs.COMPTABLE
print "   Synphot comparison results were computed with r1j2146sm_tmc.fits"
#Synphot comparison results are identified with the varname synphot_ref.
=======
old_comptable = None
old_vegafile = None
>>>>>>> 88205736

def setUpModule():
    #Freeze the version of the comptable so tests are not susceptible to
    # updates to CDBS
    global old_comptable
    global old_vegafile

<<<<<<< HEAD
#Also set the version of Vega for similar reasons
locations.VegaFile=os.path.join(testdir,
                                'alpha_lyr_stis_002.fits')
print "Using Vega spectrum: %s" % locations.VegaFile

accuracy = 1.0e-5    # default floating point comparison accuracy

=======
    old_comptable = refs.COMPTABLE
    cmptb_name = os.path.join('mtab', 'r1j2146sm_tmc.fits')
    refs.COMPTABLE = locations._refTable(cmptb_name)
    print "%s:" % os.path.basename(__file__)
    print "   Tests are being run with %s" % refs.COMPTABLE
    print "   Synphot comparison results were computed with r1j2146sm_tmc.fits"
    #Synphot comparison results are identified with the varname synphot_ref.
    #Also set the version of Vega for similar reasons
    old_vegafile = locations.VegaFile
    locations.VegaFile = os.path.join(testdir, 'alpha_lyr_stis_002.fits')
    print "Using Vega spectrum: %s" % locations.VegaFile


def tearDownModule():
    refs.COMPTABLE = old_comptable
    locations.VegaFile = old_vegafile

>>>>>>> 88205736

testindex = 0
# spectrum values @ testindex
values = {'flam':           2.79979E-11,
          'flam z=2.5':     6.53011E-13,
          'fnu':            1.23037E-23,
          'photlam':        1.61773E+00,
          'photlam z=1.0':  4.04432E-01,
          'photlam z=2.5':  1.32060E-01,
          'photnu':         7.10915E-13,
          'jy':             1.23037E+00,
          'mjy':            1.23037E+03,
          'abmag':          8.67490E+00,
          'stmag':          5.28218E+00,
          'obmag':          -1.23590E+01,
          'v=0.0':          4.38149E-07,
          'v=5.0':          4.38149E-09,
          'vegamag':        1.81443E+00,
          'counts':         8.78177E+04,
          'angstrom':       1.14780E+03,
          'angstrom z=1.0': 2.29560E+03,
          'angstrom z=2.5': 4.01730E+03,
          'hz':             2.61189E+15,
          'nm':             1.14780E+02,
          'micron':         1.14780E-01,
          'mm':             1.14780E-04,
          'cm':             1.14780E-05,
          'm':              1.14780E-07,
          'integral':       1.65862E+03,
          'sp_npoints':     5.11000E+03,
          'thru_npoints':   1.1E+04,
          'thru_5000':      1.22327E-01,
          'obsmode':        'acs,hrc,f555w',
          'hstarea':        4.52389E+04,
          'countrate':      8.30680E+05,
          'efflam':         5328.12
          }

format_spec = '%.5E'    # floating point precision in assert
format_offset = {'win32':1,'sunos5':0,'linux2':0}

def format(value):
    ''' Formats scientific notation according to platform.
    '''
    str = format_spec % (value)

    index1 = str.index('E') + 2
    index2 = index1 + format_offset[sys.platform]

    str1 = str[0:index1]
    str2 = str[index2:len(str)]

    return str1+str2



class SpectrumReadTestCase(testutil.FPTestCase):
    def setUp(self):
        self.sp = spectrum.TabularSourceSpectrum(testdata)

    def testunits(self):
        self.assertEqual(self.sp.waveunits.name,'angstrom')
        self.assertEqual(self.sp.fluxunits.name,'flam')

    def testlength(self):
        self.assertEqual(len(self.sp._wavetable), values['sp_npoints'])
        self.assertEqual(len(self.sp._fluxtable), values['sp_npoints'])

    def testinternalunits(self):
        # check internal arrays; they should always be expressed
        # in internal units.
        self.assertApproxFP(self.sp._wavetable[testindex],values['angstrom'], accuracy=0.0025)
        self.assertApproxFP(self.sp._fluxtable[testindex],values['photlam'], accuracy=0.0025)

    def testpointvalue(self):
        # fluxes should be expressed in flam
        (wav,flux) = self.sp.getArrays()
        self.assertApproxFP(flux[testindex],values['flam'], accuracy=0.0025)




class UnitsTestCase(testutil.FPTestCase):
    def setUp(self):
        self.sp = spectrum.TabularSourceSpectrum(testdata)


    def testang(self):
        self._testWave(self.sp,'angstrom')
    def testnm(self):
        self._testWave(self.sp,'nm')
    def testmicron(self):
        self._testWave(self.sp,'micron')
    def testmm(self):
        self._testWave(self.sp,'mm')
    def testcm(self):
        self._testWave(self.sp,'cm')
    def testm(self):
        self._testWave(self.sp,'m')
    def testhz(self):
        self._testWave(self.sp,'hz')
    def testflam(self):
        self._testFlux(self.sp,'flam')
    def testfnu(self):
        self._testFlux(self.sp,'fnu')
    def testphotlam(self):
        self._testFlux(self.sp,'photlam')
    def testphotnu(self):
        self._testFlux(self.sp,'photnu')
    def testjy(self):
        self._testFlux(self.sp,'jy')
    def testmjy(self):
        self._testFlux(self.sp,'mjy')
    def testabmag(self):
        self._testFlux(self.sp,'abmag')
    def teststmag(self):
        self._testFlux(self.sp,'stmag')
    def testobmag(self):
        self._testFlux(self.sp,'obmag')
    def testvegamag(self):
        self._testFlux(self.sp,'vegamag')
    def testcounts(self):
        self._testFlux(self.sp,'counts')

    def _testFlux(self, spectrum, units):
        spectrum.convert(units)
        (waves, fluxes) = spectrum.getArrays()
        self.assertApproxFP(fluxes[testindex], values[units], accuracy=0.0025)

    def _testWave(self, spectrum, units):
        spectrum.convert(units)
        (waves, fluxes) = spectrum.getArrays()
        self.assertApproxFP(waves[testindex], values[units], accuracy=0.0025)


class SpectrumTestCase(testutil.FPTestCase):

    def setUp(self):
        self.sp = spectrum.TabularSourceSpectrum(testdata)


    def testRedshift0(self):
        # redshift = 0 should return the same input.
        sp = self.sp.redshift(0.0)
        self.assertApproxFP(sp._wavetable[testindex], values['angstrom'], accuracy=0.0025)
        self.assertApproxFP(sp._fluxtable[testindex], values['photlam'], accuracy=0.0025)
        (dummy, fluxes) = sp.getArrays()
        self.assertApproxFP(fluxes[testindex],values['flam'], accuracy=0.0025)

        # convert to photnu, then redshift, and check that flux in
        # photonu units didn't change.
        sp.convert('photnu')
        self.assertApproxFP(sp._wavetable[testindex], values['angstrom'], accuracy=0.0025)
        self.assertApproxFP(sp._fluxtable[testindex], values['photlam'], accuracy=0.0025)
        (dummy, fluxes) = sp.getArrays()
        self.assertApproxFP(fluxes[testindex],values['photnu'], accuracy=0.0025)
##-------------------------------------------------------
## Redshift algorithm changed with r798
##        - answers for this test no longer valid
##-------------------------------------------------------
##     def testRedshift1(self):
##         z = 1.0
##         sp1 = self.sp.redshift(0.0)
##         sp1.convert('photnu')
##         sp2 = sp1.redshift(z)
##         self.assertApproxFP(sp2._wavetable[testindex], values['angstrom z=1.0'], accuracy=0.0025)
##         (dummy, fluxes) = sp2.getArrays()
##         self.assertApproxFP(fluxes[testindex],values['photnu'], accuracy=0.0025)

##         # internal array should change though, it's in photlam units.
##         self.assertApproxFP(sp2._fluxtable[testindex],values['photlam z=1.0'], accuracy=0.0025)

##         # now test redshift in flam units.
##         sp1.convert('flam')
##         sp2 = sp1.redshift(2.5)
##         self.assertApproxFP(sp2._wavetable[testindex], values['angstrom z=2.5'], accuracy=0.0025)
##         self.assertApproxFP(sp2._fluxtable[testindex], values['photlam z=2.5'], accuracy=0.0025)
##         (dummy, fluxes) = sp2.getArrays()
##         self.assertApproxFP(fluxes[testindex],values['flam z=2.5'], accuracy=0.0025)

    def testIntegrate(self):
        integral = self.sp.integrate()
        self.assertApproxFP(integral, values['integral'], accuracy=0.0025)

    def testMagnitude0(self):
        #bp = spectrum.Band(('johnson','v'))
        #sp2 = self.sp.setMagnitude(bp,0.0)
        bp = S.ObsBandpass('johnson,V')
        sp2 = renorm.StdRenorm(self.sp, bp, 0.0, 'vegamag')
        (dummy, fluxes) = sp2.getArrays()
        self.assertApproxFP(fluxes[testindex], 4.37421e-07, accuracy=0.0025)

    def testMagnitude5(self):
        #bp = spectrum.Band(('johnson','v'))
        #sp2 = self.sp.setMagnitude(bp,5.0)
        bp = S.ObsBandpass('johnson,V')
        sp2 = renorm.StdRenorm(self.sp, bp, 5.0, 'vegamag')
        (dummy, fluxes) = sp2.getArrays()
        self.assertApproxFP(fluxes[testindex], 4.37421e-09, accuracy=0.0025)

class PlanckTestCase(testutil.FPTestCase):
    def testbb(self):
        flux = planck.bb_photlam_arcsec(refs._default_waveset, 1000.)
        self.assertApproxFP(flux[5000], 3.89141e-08, accuracy=0.0025)


class ObsmodeTestCase(testutil.FPTestCase):

    def test1(self):
        obsmode = observationmode.ObservationMode(values['obsmode'])
        self.assertApproxFP(obsmode.primary_area, values['hstarea'], accuracy=0.0025)
        throughput = obsmode.Throughput()._throughputtable
        self.assertEqual(len(throughput), 11003)
        self.assertApproxFP(throughput[5000], 0.12232652011958853, accuracy=0.0025)

    #Add some COS cases


class FunctionTestCase(testutil.FPTestCase):
    def setUp(self):
        self.an = spectrum.AnalyticSpectrum()
        self.wave = self.an.GetWaveSet()

    def testunit1(self):
        sp = spectrum.FlatSpectrum(1.0,fluxunits='photlam')
        fluxes = sp(self.wave)
        self.assertApproxFP(fluxes.shape[0], 1.0E+04, accuracy=0.0025)
        self.assertApproxFP(fluxes[0], 1.0, accuracy=0.0025)
        self.assertApproxFP(fluxes[9000], 1.0, accuracy=0.0025)

    def testunit2(self):
        sp = spectrum.FlatSpectrum(1.0,fluxunits='flam')
        fluxes = sp(self.wave)
        self.assertApproxFP(fluxes[0], 2.51701E+10, accuracy=0.0025)
        self.assertApproxFP(fluxes[9000], 8.81633E+11, accuracy=0.0025)
        waves,fluxes = sp.getArrays()
        self.assertApproxFP(fluxes[0],1.0, accuracy=0.0025)
        self.assertApproxFP(fluxes[9000],1.0, accuracy=0.0025)

    def testbox1(self):
        box = spectrum.Box(5500.0,1.0)
        self.assertApproxFP(box._wavetable.shape[0], 22., accuracy=0.0025)
        self.assertApproxFP(box._throughputtable.shape[0], 22., accuracy=0.0025)
        self.assertApproxFP(box._throughputtable[1], 1.0, accuracy=0.0025)

    def testmult1(self):
        sp = spectrum.FlatSpectrum(1.0,fluxunits='photlam')
        box = spectrum.Box(5500.0,1.0)
        sp = sp * box
        wave = sp.GetWaveSet()
        fluxes = sp(wave)
        self.assertApproxFP(fluxes.sum(), 20., accuracy=0.0025)

    def testmult2(self):
        sp = spectrum.FlatSpectrum(1.0,fluxunits='flam')
        box = spectrum.Box(5500.0,1.0)
        sp = sp * box
        wave = sp.GetWaveSet()
        fluxes = sp(wave)
        self.assertApproxFP(fluxes.sum(), 5.53744e+12, accuracy=0.0025)

class ParserTestCase(testutil.FPTestCase):
    def setUp(self):
        self.oldpath=os.path.abspath(os.curdir)
        if os.path.isdir(os.path.join(locations.specdir, 'generic')):
            os.chdir(os.path.join(locations.specdir, 'generic'))
        else:
            os.chdir(locations.specdir)

    def tearDown(self):
        os.chdir(self.oldpath)

    def testunit1(self):
        expr = "unit(1,photlam)"
        sp = P.interpret(P.parse(P.scan(expr)))
        wave = sp.GetWaveSet()
        fluxes = sp(wave)
        self.assertApproxFP(fluxes.shape[0], 1.0E+04, accuracy=0.0025)
        self.assertApproxFP(fluxes[0], 1.0, accuracy=0.0025)
        self.assertApproxFP(fluxes[9000], 1.0, accuracy=0.0025)

    def testunit2(self):
        expr = "unit(1,flam)"
        sp = P.interpret(P.parse(P.scan(expr)))
        wave = sp.GetWaveSet()
        fluxes = sp(wave)
        self.assertApproxFP(fluxes[0], 2.51701E+10, accuracy=0.0025)
        self.assertApproxFP(fluxes[9000], 8.81633E+11, accuracy=0.0025)
        waves,fluxes = sp.getArrays()
        self.assertApproxFP(fluxes[0], 1.0, accuracy=0.0025)
        self.assertApproxFP(fluxes[9000], 1.0, accuracy=0.0025)

    def testmult1(self):
        expr = "(unit(1,flam) * box(5500.0,1.0))"
        sp = P.interpret(P.parse(P.scan(expr)))
        wave = sp.GetWaveSet()
        fluxes = sp(wave)
        self.assertApproxFP(fluxes.sum(), 5.53744e+12, accuracy=0.0025)

    def testmult2(self):
        expr = "(unit(1,flam) * box(5500.0,20.0))"
        sp = P.interpret(P.parse(P.scan(expr)))
        wave = sp.GetWaveSet()
        fluxes = sp(wave)
        self.assertApproxFP(fluxes.sum(), 1.13241E+14, accuracy=0.0025)

    def testrn1(self):
        expr = "rn(unit(1,flam),box(5500.0,1000),1.0E-18,flam)"
        sp = P.interpret(P.parse(P.scan(expr)))
        sp.convert('flam')
        wave = sp.GetWaveSet()
        sp(wave)
        wav,flux = sp.getArrays()
        self.assertApproxFP(flux[0], 1.0E-18, accuracy=0.0025)
        box = spectrum.Box(5500.0,1.0)
        sp = sp * box
        integral = sp.integrate(fluxunits='flam')
        self.assertApproxFP(integral, 1.0E-18, accuracy=0.0025)

    def testzeroang(self):
        self.assertRaises(exceptions.ZeroWavelength,
                          spparser.parse_spec,
                          'spec(zeroang.dat)')



    #Add some cos test modes
    def testzodi(self):
        expr = "spec(Zodi.fits)"
        sp = P.interpret(P.parse(P.scan(expr)))
        wave = sp.GetWaveSet()
        f = sp(wave)
        w,f = sp.getArrays()
        self.assertApproxFP(f[0], 4.74300E-29, accuracy=0.0025)

    def testearthshine(self):
        expr = "earthshine.fits"
        sp = P.interpret(P.parse(P.scan(expr)))
        wave = sp.GetWaveSet()
        f = sp(wave)
        w,f = sp.getArrays()
        self.assertApproxFP(f[0], 2.41358E-23, accuracy=0.0025)

    def testbandv(self):
        expr = "band(V)"
        sp = P.interpret(P.parse(P.scan(expr)))
        wave = sp.GetWaveSet()
        flux = sp(wave)
        self.assertApproxFP(flux[10], 9.78E-1, accuracy=0.0025)

    def testcomp1(self):
        expr = "rn(spec(Zodi.fits),band(V),22.7,vegamag)"
        sp = P.interpret(P.parse(P.scan(expr)))
        wave = sp.GetWaveSet()
        flux = sp(wave)
        self.assertApproxFP(flux[100], 3.3173e-16, accuracy=0.0025)

    def testcomp2(self):
        expr = "(earthshine.fits*0.5)%2brn(spec(Zodi.fits),band(V),22.7,vegamag)%2b(el1215a.fits*0.5)%2b(el1302a.fits*0.5)%2b(el1356a.fits*0.5)%2b(el2471a.fits*0.5)"
        sp = P.interpret(P.parse(P.scan(expr)))
        wave = sp.GetWaveSet()
        flux = sp(wave)
        self.assertApproxFP(flux[1000], 1.17161e-13, accuracy=0.0025)

    def testcomp3(self):
        expr = "rn(unit(1,flam),band(johnson,v),15.0,vegamag)"
        sp = P.interpret(P.parse(P.scan(expr)))
        wave = sp.GetWaveSet()
        flux = sp(wave)
        self.assertApproxFP(flux[1000], 0.000134817, accuracy=0.0025)

    def testcalspec(self):
        expr = "spec(crcalspec$gd71_mod_005.fits)"
        sp = P.interpret(P.parse(P.scan(expr)))
        wave = sp.GetWaveSet()
        flux = sp(wave)
        self.assertApproxFP(flux[1000], 9.44461E-2, accuracy=0.0025)

    def testpl1(self):
        expr = "pl(4000.,1,photlam)"
        sp = P.interpret(P.parse(P.scan(expr)))
        wave = sp.GetWaveSet()
        flux = sp(wave)
        self.assertApproxFP(flux[5270], 1.00287, accuracy=0.0025)

    def testpl2(self):
        expr = "pl(4000.,1,jy)"
        sp = P.interpret(P.parse(P.scan(expr)))
        wave = sp.GetWaveSet()
        f = sp(wave)
        w,f = sp.getArrays()
        self.assertApproxFP(f[5270], 1.00287, accuracy=0.0025)

    def testbb1(self):
        expr = "bb(10000.0)"
        sp = P.interpret(P.parse(P.scan(expr)))
        wave = sp.GetWaveSet()
        flux = sp(wave)
        self.assertApproxFP(flux[5000], 1.06813E-2, accuracy=0.0025)

##------------------------------------------------------------
## Redshift algorithm changed with r798
##    - answers for this test no longer valid
##------------------------------------------------------------
##     def testzbb(self):
##         expr = "z(bb(10000.0),1.0)"
##         sp = P.interpret(P.parse(P.scan(expr)))
##         wave = sp.GetWaveSet()
##         flux = sp(wave)
##         self.assertApproxFP(flux[5000], 2.67032E-3, accuracy=0.0025)

    def testem(self):
        expr = "em(3880.0,10.0,1.0000000168623835E-16,flam)"
        sp = P.interpret(P.parse(P.scan(expr)))
        wave = sp.GetWaveSet()
        flux = sp(wave)
        self.assertApproxFP(flux[50], 1.83491E-6, accuracy=0.0025)

    def testcomp4(self):
        expr = "rn(elliptical.fits,band(johnson,v),15.0,vegamag)"
        sp = P.interpret(P.parse(P.scan(expr)))
        wave = sp.GetWaveSet()
        flux = sp(wave)
        self.assertApproxFP(flux[50], 0.000220323, accuracy=0.0025)

    def testuserdir1(self):
        userdir = tempfile.mkdtemp(suffix='pysynphot')
        shutil.copy(os.path.join(testdir, 'vb8.inr.2a'), userdir)
        try:
            expr = "spec(%s)" % os.path.join(userdir, 'vb8.inr.2a')
            sp = P.interpret(P.parse(P.scan(expr)))
            wave = sp.GetWaveSet()
            flux = sp(wave)
            self.assertApproxFP(flux[5000], 8.15545E-3, accuracy=0.0025)
        finally:
            shutil.rmtree(userdir)

    def testebmvx(self):
        expr = "rn(unit(1,flam)*ebmvx(0.1,gal1),box(5500.0,1),1.0E-18,flam)"
        sp = P.interpret(P.parse(P.scan(expr)))
        wave = sp.GetWaveSet()
        flux = sp(wave)
        self.tda = dict(expr=expr,sp=str(sp),
                        ref=1.53329E-7,
                        epsilon=0.0025,
                        tst=flux[5000])
        self.tda.update(refs.getref())
        self.assertApproxFP(flux[4954], 1.53329E-7, accuracy=0.0025)

    def testuserdir2(self):
        userdir = tempfile.mkdtemp(suffix='pysynphot')
        shutil.copy(os.path.join(testdir, 'test.dat'), userdir)
        try:
            expr = "spec(%s/test.dat)" % userdir
            sp = P.interpret(P.parse(P.scan(expr)))
            wave = sp.GetWaveSet()
            flux = sp(wave)
            self.assertApproxFP(flux[5000], 6.08108E+10, accuracy=0.0025)
        finally:
            shutil.rmtree(userdir)

    def testk93(self):
        expr = "rn(icat(k93models,5770,0.0,4.5),band(johnson,v),20.0,vegamag)"
        sp = P.interpret(P.parse(P.scan(expr)))
        wave = sp.GetWaveSet()
        flux = sp(wave)
        self.assertApproxFP(flux[500], 1.02585e-05, accuracy=0.025)

    def testcomp5(self):
        expr = "rn(bb(5500.0),band(bessell,h),22.0,vegamag)"
        sp = P.interpret(P.parse(P.scan(expr)))
        wave = sp.GetWaveSet()
        flux = sp(wave)
        self.assertApproxFP(flux[6000], 3.88200E-7, accuracy=0.0265)

    def testcomp6(self):
        expr = "rn(egal.dat,band(bessell,h),20.0,vegamag)"
        sp = P.interpret(P.parse(P.scan(expr)))
        wave = sp.GetWaveSet()
        flux = sp(wave)
        self.assertApproxFP(flux[500], 9.60494E-7, accuracy=0.0265)

    def testcomp7(self):
        expr = "rn(bb(5500.0)*ebmvx(0.5,lmc),band(bessell,h),20.0,vegamag)"
        sp = P.interpret(P.parse(P.scan(expr)))
        wave = sp.GetWaveSet()
        flux = sp(wave)
        self.assertApproxFP(flux[6933], 1.38877E-6, accuracy=0.0265)

    def testnullz(self):
        expr = "rn(z(null,NaN),band(johnson,v),15.0,vegamag)"
        sp = P.interpret(P.parse(P.scan(expr)))
        wave = sp.GetWaveSet()
        flux = sp(wave)
        self.assertApproxFP(flux[5000], 0.000997219, accuracy=0.0025)

    def testcomp8(self):
        expr = "rn(icat(k93models,3500,0.0,4.6),band(johnson,v),15.0,vegamag)"
        sp = P.interpret(P.parse(P.scan(expr)))
        wave = sp.GetWaveSet()
        flux = sp(wave)
        self.assertApproxFP(flux[1000], 0.000595778, accuracy=0.0025)

    def testcomp9(self):
        expr = "(spec(crcalspec$grw_70d5824_stis_001.fits))"
        sp = P.interpret(P.parse(P.scan(expr)))
        wave = sp.GetWaveSet()
        flux = sp(wave)
        self.assertApproxFP(flux[1000], 5.08782E-2, accuracy=0.0025)

    def testcomp10(self):
        expr = "rn((icat(k93models,44500,0.0,5.0))*ebmvx(0.5,smc),band(johnson,v),15.0,vegamag)"
        sp = P.interpret(P.parse(P.scan(expr)))
        wave = sp.GetWaveSet()
        flux = sp(wave)
        self.assertApproxFP(flux[999], 0.00110939, accuracy=0.0025)

    def testcomp11(self):
        expr = "(spec(crcalspec$grw_70d5824_stis_001.fits))"
        sp = P.interpret(P.parse(P.scan(expr)))
        wave = sp.GetWaveSet()
        flux = sp(wave)
        self.assertApproxFP(flux[2000], 1.41039E-2, accuracy=0.0025)

    def testgal1(self):
        expr = "ebmvx(0.1,gal1)"
        th = P.interpret(P.parse(P.scan(expr)))
        wave = th.GetWaveSet()
        throughput = th._throughputtable
        self.assertApproxFP(throughput[1000], 0.9816266, accuracy=0.0025)

    def testsmc(self):
        expr = "ebmvx(0.5,smc)"
        th = P.interpret(P.parse(P.scan(expr)))
        wave = th.GetWaveSet()
        throughput = th._throughputtable
        self.assertApproxFP(throughput[1000], 0.87486, accuracy=0.0025)

    def testcomp12(self):
        expr = "(spec(crcalspec$gd71_mod_005.fits))*ebmvx(0.1,gal1)"
        sp = P.interpret(P.parse(P.scan(expr)))
        wave = sp.GetWaveSet()
        flux = sp(wave)
        self.assertApproxFP(flux[2000], 7.15737E-3, accuracy=0.0025)

    def testcomp13(self):
        expr = "rn(z(qso_template.fits,1),band(johnson,v),18.0,vegamag)"
        sp = P.interpret(P.parse(P.scan(expr)))
        wave = sp.GetWaveSet()
        flux = sp(wave)
        self.assertApproxFP(flux[2000],2.87964e-05 , accuracy=0.0025)

    def testcomp14(self):
        expr = "rn((icat(k93models,44500,0.0,5.0))*ebmvx(0.5,smc),band(johnson,v),15.0,vegamag)"
        sp = P.interpret(P.parse(P.scan(expr)))
        wave = sp.GetWaveSet()
        flux = sp(wave)
        self.assertApproxFP(flux[200],2.09058e-06, accuracy=0.0025)

    def testcomp15(self):
        expr = "rn((icat(k93models,44500,0.0,5.0)),band(johnson,v),10.516,vegamag)"
        sp = P.interpret(P.parse(P.scan(expr)))
        wave = sp.GetWaveSet()
        flux = sp(wave)
        self.assertApproxFP(flux[200], 1.08749, accuracy=0.0025)

    def testcomp16(self):
        expr = "rn((spec(crcalspec$bd_28d4211_stis_001.fits)),box(2000.0,1),1.0E-12,flam)"
        sp = P.interpret(P.parse(P.scan(expr)))
        wave = sp.GetWaveSet()
        flux = sp(wave)
        self.assertApproxFP(flux[200], 0.292770, accuracy=0.0025)

    def testcomp17(self):
        expr = "rn((spec(crcalspec$gd71_mod_005.fits))*ebmvx(0.1,gal1),box(5500.0,1),1.0E-16,flam)"
        sp = P.interpret(P.parse(P.scan(expr)))
        wave = sp.GetWaveSet()
        flux = sp(wave)
        self.assertApproxFP(flux[2000], 4.37347E-5, accuracy=0.0025)

class ETCTestCase_Imag1(testutil.FPTestCase):

    def setUp(self):
        self.oldpath=os.path.abspath(os.curdir)
        self.expr = "(earthshine.fits*0.5)%2brn(spec(Zodi.fits),band(V),22.7,vegamag)%2b(el1215a.fits*0.5)%2b(el1302a.fits*0.5)%2b(el1356a.fits*0.5)%2b(el2471a.fits*0.5)"
        if os.path.isdir(os.path.join(locations.specdir, 'generic')):
            os.chdir(os.path.join(locations.specdir, 'generic'))
        else:
            os.chdir(locations.specdir)

    def tearDown(self):
        os.chdir(self.oldpath)
class ETCTestCase_Imag2(testutil.FPTestCase):

    def setUp(self):
        self.oldpath=os.path.abspath(os.curdir)
        if os.path.isdir(os.path.join(locations.specdir, 'generic')):
            os.chdir(os.path.join(locations.specdir, 'generic'))
        else:
            os.chdir(locations.specdir)

    def tearDown(self):
        os.chdir(self.oldpath)


class ETCTestCase_Spec1(testutil.FPTestCase):

    def setUp(self):
        self.oldpath=os.path.abspath(os.curdir)
        if os.path.isdir(os.path.join(locations.specdir, 'generic')):
            os.chdir(os.path.join(locations.specdir, 'generic'))
        else:
            os.chdir(locations.specdir)

<<<<<<< HEAD
=======
    def tearDown(self):
        os.chdir(self.oldpath)
>>>>>>> 88205736


class IcatTestCase(testutil.FPTestCase):
    def setUp(self):

        self.testValues = \
            [["icat(k93models,18700,0.0,3.9)", 406,  8.7123058e+19],
             ["icat(k93models,15400,0.0,3.9)", 406,  6.1933150e+19],
             ["icat(k93models,11900,0.0,4.0)", 406,  3.8388731e+19],
             ["icat(k93models,9230,0.0,4.1)",  406,  2.1363460e+19],
             ["icat(k93models,8720,0.0,4.2)",  406,  1.7682054e+19],
             ["icat(k93models,8200,0.0,4.3)",  406,  1.3512093e+19],
             ["icat(k93models,7700,0.0,1.7)",  406,  1.1607616e+19],
             ["icat(k93models,7200,0.0,4.3)",  406,  6.8040033e+18],
             ["icat(k93models,6890,0.0,4.3)",  406,  5.4028874e+18],
             ["icat(k93models,6440,0.0,4.3)",  406,  3.7663594e+18],
             ["icat(k93models,6200,0.0,4.4)",  406,  3.0581503e+18],
             ["icat(k93models,5860,0.0,4.4)",  406,  2.2302826e+18],
             ["icat(k93models,4850,0.0,1.1)",  406,  5.9987856e+17],
             ["icat(k93models,5770,0.0,4.5)",  406,  2.0318679e+18],
             ["icat(k93models,5570,0.0,4.5)",  406,  1.6494994e+18],
             ["icat(k93models,5250,0.0,4.5)",  407,  1.2888412e+18],
             ["icat(k93models,4560,0.0,4.5)",  406,  4.1022782e+17],
             ["icat(k93models,4060,0.0,4.5)",  406,  1.5154204e+17],
             ["icat(k93models,3500,0.0,4.6)",  406,  3.9988099e+16],
             ["icat(k93models,44500,0.0,5.0)", 406,  3.9595035e+20],
             ["icat(k93models,38000.,0.0,4.5)", 406,  3.2685556e+20],
             ["icat(k93models,33000.,0.0,4.0)", 407, 2.5947967e+20]]

    def compute(self,expr):
        sp = P.interpret(P.parse(P.scan(expr)))
        wave = sp.GetWaveSet()
        flux = sp(wave)
        return wave, flux

    def test1(self):
        failed=[]
        for (expr,i,ref) in self.testValues:
            wave,flux = self.compute(expr)
            try:
                self.assertApproxFP(flux[i], ref, accuracy=0.0025)
            except AssertionError:
                failed.append("%30s   %10.9g   %10.9g\n"%(expr,ref,flux[i]))

        msg="%15s   %10s   %10s\n"%('expr','ref','test')+ "".join(failed)+ "Summary: %d/%d failed"%(len(failed),len(self.testValues))
        self.failUnless(len(failed) == 0,msg)

class WritefitsTestCase(testutil.FPTestCase):
    def setUp(self):
        self.filename = os.path.join(tempfile.gettempdir(),"resampler.fits")

    def test1(self):
        sp = P.interpret(P.parse(P.scan("icat(k93models,5750,0.0,4.5)")))
        sp.writefits(self.filename)

        sp = spectrum.TabularSourceSpectrum(testdata)

        (wave, flux) = sp.getArrays()
        i = len(flux)/3
        self.assertApproxFP(flux[i], 9.634403E-13, accuracy=0.0025)

    def tearDown(self):
        try:
            os.remove(self.filename)
        except OSError:
            pass

class EnforceWave(testutil.FPTestCase):
    """Ticket #85: enforce monotonic ascending wavesets
    for ArraySourceSpectrum objects"""
    def setUp(self):
        self.gendata()
        #make some bad wavesets here
        self.constructor=S.ArraySpectrum
        self.args=[self.wave,self.flux]
        #first do unit test: test the Integrator method explicitly
        #then test for ascii & fits file spectra (ETC case)
        # then test for file bandpasses.. then other cases.

    def gendata(self):
        self.zeros=N.arange(10)
        self.neg=N.arange(-3,7)
        self.valid=N.arange(1000,1010)
        self.descending=self.valid[::-1]
        self.mixed=N.array([3,8,2,12,15,18,11,10,20,18])
        self.wave=self.zeros
        self.flux=N.ones(len(self.wave))

        self.argdict={'zero':(self.zeros,self.flux),
                      'neg':(self.neg,self.flux),
                      'valid':(self.valid,self.flux),
                      'desc':(self.descending,self.flux),
                      'mixed':(self.mixed,self.flux)}
    def test(self):
        self.args=self.argdict['valid']
        sp=self.constructor(*self.args)
        self.assertEqualNumpy(sp.wave,self.valid)


    def testzero(self):
        self.args=self.argdict['zero']
        self.assertRaises(exceptions.ZeroWavelength,
                          self.constructor,
                          *self.args)

    def testneg(self):
        self.args=self.argdict['neg']
        self.assertRaises(exceptions.ZeroWavelength,
                          self.constructor,
                          *self.args)

    def testmixed(self):
        self.args=self.argdict['mixed']
        self.assertRaises(exceptions.UnsortedWavelength,
                          self.constructor,
                          *self.args)

##................................................................
## Commenting out this test: descending "wavelengths" need to be
## legal after all -- frequency units legitimately descend.
##................................................................
##     def testdescending(self):
##         self.args=self.argdict['desc']
##         sp=self.constructor(*self.args)
##         self.assertEqualNumpy(sp.wave,self.descending[::-1])


class EnforceWaveFile(EnforceWave):
    """Ticket *85: enforce monotonic ascending wavesets
        for FileSourceSpectrum objects"""
    def setUp(self):
        self.gendata()
        self.writedata()
        self.constructor=S.FileSpectrum
        self.args=(self.fname,)

    def writeone(self, fname, wave):
        f=open(fname,'w')
        for k in range(len(wave)):
            f.write("%f    %f\n"%(wave[k],self.flux[k]))
        f.close()

    def writedata(self):
        self.cases={'valid':'valid.txt',
                    'neg':'neg.txt',
                    'zero':'zero.txt',
                    'mixed':'mixed.txt',
                    'desc':'desc.txt'}
        self.waves={'valid':self.valid,
                    'neg':self.neg,
                   'zero':self.zeros,
                   'mixed':self.mixed,
                   'desc':self.descending}
        self.fname=self.cases['zero']
        self.argdict={}
        for k in self.cases:
            self.writeone(self.cases[k], self.waves[k])
            self.argdict[k]=(self.cases[k],)
    def tearDown(self):
        for k in self.cases:
            os.remove(self.cases[k])

class Ticket87(testutil.FPTestCase):
    def setUp(self):
        self.sp=S.FlatSpectrum(1)
        self.z=2.5
        self.wavecheck=N.array([550])

    def testminwave(self):
        tst=self.sp.redshift(self.z)
        self.assert_(self.sp.wave.min() == tst.wave.min(),"wave.min=%f"%tst.wave.min())



<<<<<<< HEAD
    
=======

>>>>>>> 88205736
if __name__ == '__main__':
    if 'debug' in sys.argv:
        testutil.debug(__name__)
    else:
        result=testutil.testall(__name__,2)

<|MERGE_RESOLUTION|>--- conflicted
+++ resolved
@@ -17,25 +17,15 @@
 
 import testutil
 
+
 #Places used by test code
 testdata  = os.path.join(locations.rootdir, 'calspec', 'feige66_002.fits')
 testdir   = os.path.join(os.path.abspath(os.path.dirname(__file__)), 'data')
 
 accuracy = 1.0e-5    # default floating point comparison accuracy
 
-<<<<<<< HEAD
-#Freeze the version of the comptable so tests are not susceptible to
-# updates to CDBS
-cmptb_name = os.path.join('mtab','r1j2146sm_tmc.fits')
-refs.COMPTABLE = locations._refTable(cmptb_name)
-print "%s:" % os.path.basename(__file__)
-print "   Tests are being run with %s" % refs.COMPTABLE
-print "   Synphot comparison results were computed with r1j2146sm_tmc.fits"
-#Synphot comparison results are identified with the varname synphot_ref.
-=======
 old_comptable = None
 old_vegafile = None
->>>>>>> 88205736
 
 def setUpModule():
     #Freeze the version of the comptable so tests are not susceptible to
@@ -43,15 +33,6 @@
     global old_comptable
     global old_vegafile
 
-<<<<<<< HEAD
-#Also set the version of Vega for similar reasons
-locations.VegaFile=os.path.join(testdir,
-                                'alpha_lyr_stis_002.fits')
-print "Using Vega spectrum: %s" % locations.VegaFile
-
-accuracy = 1.0e-5    # default floating point comparison accuracy
-
-=======
     old_comptable = refs.COMPTABLE
     cmptb_name = os.path.join('mtab', 'r1j2146sm_tmc.fits')
     refs.COMPTABLE = locations._refTable(cmptb_name)
@@ -69,7 +50,6 @@
     refs.COMPTABLE = old_comptable
     locations.VegaFile = old_vegafile
 
->>>>>>> 88205736
 
 testindex = 0
 # spectrum values @ testindex
@@ -684,11 +664,8 @@
         else:
             os.chdir(locations.specdir)
 
-<<<<<<< HEAD
-=======
     def tearDown(self):
         os.chdir(self.oldpath)
->>>>>>> 88205736
 
 
 class IcatTestCase(testutil.FPTestCase):
@@ -863,11 +840,7 @@
 
 
 
-<<<<<<< HEAD
-    
-=======
-
->>>>>>> 88205736
+
 if __name__ == '__main__':
     if 'debug' in sys.argv:
         testutil.debug(__name__)
