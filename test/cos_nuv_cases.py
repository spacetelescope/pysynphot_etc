from __future__ import division
<<<<<<< HEAD
import etctest_base_class 
=======
import etctest_base_class
>>>>>>> 88205736
from pysynphot.spparser import parse_spec
from pysynphot import ObsBandpass, refs
import testutil
import sys
import os

<<<<<<< HEAD
refs.setref(comptable='$PYSYN_CDBS/mtab/r1j2146sm_tmc.fits',
            graphtable='$PYSYN_CDBS/mtab/w3j2015mm_tmg.fits')
print "%s:" % os.path.basename(__file__)
print "   Tests are being run with %s" % refs.COMPTABLE
print "   ETC comparison results were computed with r1j2146sm_tmc.fits"
=======

old_comptable = None
old_graphtable = None

def setUpModule():
    global old_comptable
    global old_graphtable

    old_comptable = refs.COMPTABLE
    old_graphtable = refs.GRAPHTABLE
    refs.setref(comptable='$PYSYN_CDBS/mtab/r1j2146sm_tmc.fits',
                graphtable='$PYSYN_CDBS/mtab/w3j2015mm_tmg.fits')
    print "%s:" % os.path.basename(__file__)
    print "   Tests are being run with %s" % refs.COMPTABLE
    print "   ETC comparison results were computed with r1j2146sm_tmc.fits"


def tearDownModule():
    refs.COMPTABLE = old_comptable
    refs.GRAPHTABLE = old_graphtable
>>>>>>> 88205736


class C1(etctest_base_class.ETCTestCase):
    def setparms(self):
        self.sp=parse_spec('spec(earthshine.fits)*0.5+rn(spec(Zodi.fits),band(johnson,v),22.7,vegamag)+(spec(el1215a.fits)+spec(el1302a.fits)+spec(el1356a.fits)+spec(el2471a.fits))*0.5')
        self.bp=ObsBandpass('cos,nuv,g185m,c1786')
        self.ref_rate=4.8e-05
        self.cmd='SpecSourcerateSpec'
        self.fname='specAV1.fits'
        self.accuracy=1e-2

class C2(etctest_base_class.ETCTestCase):
    def setparms(self):
        self.sp=parse_spec('rn(icat(k93models,44500,0.0,5.0),box(2000.0,1.0),2.00E-13,flam)')
        self.bp=ObsBandpass('cos,nuv,g185m,c1786')
        self.ref_rate=1494.47
        self.cmd='SpecSourcerateSpec'
        self.fname='specAV2.fits'


class C3(etctest_base_class.ETCTestCase):
    def setparms(self):
        self.sp=parse_spec('spec(earthshine.fits)*0.5+rn(spec(Zodi.fits),band(johnson,v),22.7,vegamag)+(spec(el1215a.fits)+spec(el1302a.fits)+spec(el1356a.fits)+spec(el2471a.fits))*0.5')
        self.bp=ObsBandpass('cos,nuv,g185m,c1817')
        self.ref_rate=6e-05
        self.cmd='SpecSourcerateSpec'
        self.fname='specAV3.fits'
        self.accuracy=1e-2


class C4(etctest_base_class.ETCTestCase):
    def setparms(self):
        self.sp=parse_spec('rn(icat(k93models,44500,0.0,5.0),box(2000.0,1.0),2.00E-13,flam)')
        self.bp=ObsBandpass('cos,nuv,g185m,c1817')
        self.ref_rate=1548.66
        self.cmd='SpecSourcerateSpec'
        self.fname='specAV4.fits'


class C5(etctest_base_class.ETCTestCase):
    def setparms(self):
        self.sp=parse_spec('spec(earthshine.fits)*0.5+rn(spec(Zodi.fits),band(johnson,v),22.7,vegamag)+(spec(el1215a.fits)+spec(el1302a.fits)+spec(el1356a.fits)+spec(el2471a.fits))*0.5')
        self.bp=ObsBandpass('cos,nuv,g185m,c1835')
        self.ref_rate=6.4e-05
        self.cmd='SpecSourcerateSpec'
        self.fname='specAV5.fits'
        self.accuracy=1e-2

class C6(etctest_base_class.ETCTestCase):
    def setparms(self):
        self.sp=parse_spec('rn(icat(k93models,44500,0.0,5.0),box(2000.0,1.0),2.00E-13,flam)')
        self.bp=ObsBandpass('cos,nuv,g185m,c1835')
        self.ref_rate=1559.37
        self.cmd='SpecSourcerateSpec'
        self.fname='specAV6.fits'


class C7(etctest_base_class.ETCTestCase):
    def setparms(self):
        self.sp=parse_spec('spec(earthshine.fits)*0.5+rn(spec(Zodi.fits),band(johnson,v),22.7,vegamag)+(spec(el1215a.fits)+spec(el1302a.fits)+spec(el1356a.fits)+spec(el2471a.fits))*0.5')
        self.bp=ObsBandpass('cos,nuv,g185m,c1850')
        self.ref_rate=6.7e-05
        self.cmd='SpecSourcerateSpec'
        self.fname='specAV7.fits'
        self.accuracy=1e-2

class C8(etctest_base_class.ETCTestCase):
    def setparms(self):
        self.sp=parse_spec('rn(icat(k93models,44500,0.0,5.0),box(2000.0,1.0),2.00E-13,flam)')
        self.bp=ObsBandpass('cos,nuv,g185m,c1850')
        self.ref_rate=1571.19
        self.cmd='SpecSourcerateSpec'
        self.fname='specAV8.fits'


class C9(etctest_base_class.ETCTestCase):
    def setparms(self):
        self.sp=parse_spec('spec(earthshine.fits)*0.5+rn(spec(Zodi.fits),band(johnson,v),22.7,vegamag)+(spec(el1215a.fits)+spec(el1302a.fits)+spec(el1356a.fits)+spec(el2471a.fits))*0.5')
        self.bp=ObsBandpass('cos,nuv,g185m,c1864')
        self.ref_rate=7.7e-05
        self.cmd='SpecSourcerateSpec'
        self.fname='specAV9.fits'
        self.accuracy=1e-2

class C10(etctest_base_class.ETCTestCase):
    def setparms(self):
        self.sp=parse_spec('rn(icat(k93models,44500,0.0,5.0),box(2000.0,1.0),2.00E-13,flam)')
        self.bp=ObsBandpass('cos,nuv,g185m,c1864')
        self.ref_rate=1587.16
        self.cmd='SpecSourcerateSpec'
        self.fname='specAV10.fits'


class C11(etctest_base_class.ETCTestCase):
    def setparms(self):
        self.sp=parse_spec('spec(earthshine.fits)*0.5+rn(spec(Zodi.fits),band(johnson,v),22.7,vegamag)+(spec(el1215a.fits)+spec(el1302a.fits)+spec(el1356a.fits)+spec(el2471a.fits))*0.5')
        self.bp=ObsBandpass('cos,nuv,g185m,c1882')
        self.ref_rate=9.5e-05
        self.cmd='SpecSourcerateSpec'
        self.fname='specAV11.fits'
        self.accuracy=1e-2

class C12(etctest_base_class.ETCTestCase):
    def setparms(self):
        self.sp=parse_spec('rn(icat(k93models,44500,0.0,5.0),box(2000.0,1.0),2.00E-13,flam)')
        self.bp=ObsBandpass('cos,nuv,g185m,c1882')
        self.ref_rate=1614.5
        self.cmd='SpecSourcerateSpec'
        self.fname='specAV12.fits'


class C13(etctest_base_class.ETCTestCase):
    def setparms(self):
        self.sp=parse_spec('spec(earthshine.fits)*0.5+rn(spec(Zodi.fits),band(johnson,v),22.7,vegamag)+(spec(el1215a.fits)+spec(el1302a.fits)+spec(el1356a.fits)+spec(el2471a.fits))*0.5')
        self.bp=ObsBandpass('cos,nuv,g185m,c1890')
        self.ref_rate=0.000102
        self.cmd='SpecSourcerateSpec'
        self.fname='specAV13.fits'
        self.accuracy=1e-2

class C14(etctest_base_class.ETCTestCase):
    def setparms(self):
        self.sp=parse_spec('rn(spec(qso_template.fits),box(1850.0,1.0),1.00E-14,flam)')
        self.bp=ObsBandpass('cos,nuv,g185m,c2010')
        self.ref_rate=72.6473
        self.cmd='SpecSourcerateSpec'
        self.fname='specAV92.fits'


class C15(etctest_base_class.ETCTestCase):
    def setparms(self):
        self.sp=parse_spec('rn(z(spec(qso_template.fits),0.2),box(1850.0,1.0),1.00E-14,flam)')
        self.bp=ObsBandpass('cos,nuv,g185m,c2010')
        self.ref_rate=47.2336
        self.cmd='SpecSourcerateSpec'
        self.fname='specAV93.fits'


class C16(etctest_base_class.ETCTestCase):
    def setparms(self):
        self.sp=parse_spec('rn(pl(4000.0,-1.0,flam),box(1850.0,1.0),1.00E-14,flam)')
        self.bp=ObsBandpass('cos,nuv,g185m,c2010')
        self.ref_rate=74.8768
        self.cmd='SpecSourcerateSpec'
        self.fname='specAV94.fits'


class C17(etctest_base_class.ETCTestCase):
    def setparms(self):
        self.sp=parse_spec('rn(pl(4000.0,-1.5,flam),box(1850.0,1.0),1.00E-14,flam)')
        self.bp=ObsBandpass('cos,nuv,g185m,c2010')
        self.ref_rate=71.8377
        self.cmd='SpecSourcerateSpec'
        self.fname='specAV95.fits'


class C18(etctest_base_class.ETCTestCase):
    def setparms(self):
        self.sp=parse_spec('rn(bb(10000.0),box(1850.0,1.0),1.00E-14,flam)')
        self.bp=ObsBandpass('cos,nuv,g185m,c2010')
        self.ref_rate=100.172
        self.cmd='SpecSourcerateSpec'
        self.fname='specAV96.fits'


class C19(etctest_base_class.ETCTestCase):
    def setparms(self):
        self.sp=parse_spec('rn(bb(40000.0),box(1850.0,1.0),1.00E-14,flam)')
        self.bp=ObsBandpass('cos,nuv,g185m,c2010')
        self.ref_rate=64.6011
        self.cmd='SpecSourcerateSpec'
        self.fname='specAV97.fits'


class C20(etctest_base_class.ETCTestCase):
    def setparms(self):
        self.sp=parse_spec('rn(icat(k93models,44500,0.0,5.0)*ebmvx(0.1,gal1),box(1850.0,1.0),2.00E-13,flam)')
        self.bp=ObsBandpass('cos,nuv,g185m,c1786')
        self.ref_rate=1180.17
        self.cmd='SpecSourcerateSpec'
        self.fname='specAV98.fits'


class C21(etctest_base_class.ETCTestCase):
    def setparms(self):
        self.sp=parse_spec('spec(earthshine.fits)*0.5+rn(spec(Zodi.fits),band(johnson,v),23.3,vegamag)+(spec(el1215a.fits)+spec(el1302a.fits)+spec(el1356a.fits)+spec(el2471a.fits))*0.5')
        self.bp=ObsBandpass('cos,nuv,g225m,c2186')
        self.ref_rate=0.000517
        self.cmd='SpecSourcerateSpec'
        self.fname='specAV104.fits'
        self.accuracy=1e-2

class C22(etctest_base_class.ETCTestCase):
    def setparms(self):
        self.sp=parse_spec('rn(icat(k93models,25400,0.0,3.9),box(2000.0,1.0),2.00E-13,flam)')
        self.bp=ObsBandpass('cos,nuv,g225m,c2186')
        self.ref_rate=1460.12
        self.cmd='SpecSourcerateSpec'
        self.fname='specAV105.fits'


class C23(etctest_base_class.ETCTestCase):
    def setparms(self):
        self.sp=parse_spec('spec(earthshine.fits)*0.5+rn(spec(Zodi.fits),band(johnson,v),22.1,vegamag)+(spec(el1215a.fits)+spec(el1302a.fits)+spec(el1356a.fits)+spec(el2471a.fits))*0.5')
        self.bp=ObsBandpass('cos,nuv,g225m,c2186')
        self.ref_rate=0.001553
        self.cmd='SpecSourcerateSpec'
        self.fname='specAV106.fits'
        self.accuracy=1e-2

class C24(etctest_base_class.ETCTestCase):
    def setparms(self):
        self.sp=parse_spec('rn(spec(Zodi.fits),band(johnson,v),22.7,vegamag)+(spec(el1215a.fits)+spec(el1302a.fits)+spec(el1356a.fits)+spec(el2471a.fits))*0.5')
        self.bp=ObsBandpass('cos,nuv,g225m,c2186')
        self.ref_rate=0.000892
        self.cmd='SpecSourcerateSpec'
        self.fname='specAV107.fits'
        self.accuracy=1e-2

class C25(etctest_base_class.ETCTestCase):
    def setparms(self):
        self.sp=parse_spec('spec(earthshine.fits)+rn(spec(Zodi.fits),band(johnson,v),22.7,vegamag)+(spec(el1215a.fits)+spec(el1302a.fits)+spec(el1356a.fits)+spec(el2471a.fits))*0.5')
        self.bp=ObsBandpass('cos,nuv,g225m,c2186')
        self.ref_rate=0.000899
        self.cmd='SpecSourcerateSpec'
        self.fname='specAV108.fits'
        self.accuracy=1e-2

class C26(etctest_base_class.ETCTestCase):
    def setparms(self):
        self.sp=parse_spec('spec(earthshine.fits)*2.0+rn(spec(Zodi.fits),band(johnson,v),22.7,vegamag)+(spec(el1215a.fits)+spec(el1302a.fits)+spec(el1356a.fits)+spec(el2471a.fits))*0.5')
        self.bp=ObsBandpass('cos,nuv,g225m,c2186')
        self.ref_rate=0.000906
        self.cmd='SpecSourcerateSpec'
        self.fname='specAV109.fits'
        self.accuracy=1e-2

if __name__ == '__main__':
    if 'debug' in sys.argv:
        testutil.debug(__name__)
    else:
        if 'verbose' in sys.argv:
            testutil.testall(__name__,2)
        else:
            testutil.testall(__name__)<|MERGE_RESOLUTION|>--- conflicted
+++ resolved
@@ -1,22 +1,11 @@
 from __future__ import division
-<<<<<<< HEAD
-import etctest_base_class 
-=======
 import etctest_base_class
->>>>>>> 88205736
 from pysynphot.spparser import parse_spec
 from pysynphot import ObsBandpass, refs
 import testutil
 import sys
 import os
 
-<<<<<<< HEAD
-refs.setref(comptable='$PYSYN_CDBS/mtab/r1j2146sm_tmc.fits',
-            graphtable='$PYSYN_CDBS/mtab/w3j2015mm_tmg.fits')
-print "%s:" % os.path.basename(__file__)
-print "   Tests are being run with %s" % refs.COMPTABLE
-print "   ETC comparison results were computed with r1j2146sm_tmc.fits"
-=======
 
 old_comptable = None
 old_graphtable = None
@@ -37,7 +26,6 @@
 def tearDownModule():
     refs.COMPTABLE = old_comptable
     refs.GRAPHTABLE = old_graphtable
->>>>>>> 88205736
 
 
 class C1(etctest_base_class.ETCTestCase):
