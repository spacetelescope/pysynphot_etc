--- conflicted
+++ resolved
@@ -17,19 +17,12 @@
         self.cdbs = os.environ['PYSYN_CDBS']
 
         graphtab = os.path.join('mtab','u921351jm_tmg.fits')
-<<<<<<< HEAD
-        refs.GRAPHTABLE = locations._refTable(graphtab)
-
-    def tearDown(self):
-        refs.setref()
-=======
         self.old_refs = refs.getref()
         refs.GRAPHTABLE = locations._refTable(graphtab)
 
     def tearDown(self):
         refs.setref(graphtable=self.old_refs['graphtable'])
         refs.setref(comptable=self.old_refs['comptable'])
->>>>>>> 88205736
 
     def test_one(self):
         throughput_list = ['comp/ota/hst_ota_007_syn.fits',
@@ -39,17 +32,10 @@
                            'comp/acs/acs_hrc_win_005_syn.fits',
                            'comp/acs/acs_hrc_ccd_013_syn.fits']
 
-<<<<<<< HEAD
-        for i,f in enumerate(throughput_list):
-            throughput_list[i] = os.path.join(self.cdbs,f)
-
-        cmptb_name = os.path.join('mtab','ub31649mm_tmc.fits')
-=======
         for i, f in enumerate(throughput_list):
             throughput_list[i] = os.path.join(self.cdbs, f)
 
         cmptb_name = os.path.join('mtab', 'ub31649mm_tmc.fits')
->>>>>>> 88205736
         refs.COMPTABLE = locations._refTable(cmptb_name)
 
         obs = observationmode.ObservationMode('acs,hrc,f435w')
@@ -68,17 +54,10 @@
                            'comp/acs/acs_hrc_win_005_syn.fits',
                            'comp/acs/acs_hrc_ccd_011_syn.fits']
 
-<<<<<<< HEAD
-        for i,f in enumerate(throughput_list):
-            throughput_list[i] = os.path.join(self.cdbs,f)
-
-        cmptb_name = os.path.join('mtab','r1j2146sm_tmc.fits')
-=======
         for i, f in enumerate(throughput_list):
             throughput_list[i] = os.path.join(self.cdbs, f)
 
         cmptb_name = os.path.join('mtab', 'r1j2146sm_tmc.fits')
->>>>>>> 88205736
         refs.COMPTABLE = locations._refTable(cmptb_name)
 
         obs = observationmode.ObservationMode('acs,hrc,f435w')
@@ -89,22 +68,6 @@
         if n:
             raise AssertionError(n)
 
-<<<<<<< HEAD
-    def check_list( self, expect_list, in_list ) :
-        missing = [ ]
-
-        for i,x in enumerate(expect_list) :
-            x = os.path.normpath(x)
-            x = os.path.normcase(x)
-            expect_list[i] = x
-            print "EXPECT",expect_list[i]
-
-        for i,x in enumerate(in_list) :
-            x = os.path.normpath(x)
-            x = os.path.normcase(x)
-            in_list[i] = x
-            print "IN    ",in_list[i]
-=======
     def check_list(self, expect_list, in_list) :
         missing = []
 
@@ -119,7 +82,6 @@
             x = os.path.normcase(x)
             in_list[i] = x
             print "IN    ", in_list[i]
->>>>>>> 88205736
 
         for x in expect_list :
             if not x in in_list :
@@ -128,10 +90,5 @@
         if len(missing) == 0 :
             return False
 
-<<<<<<< HEAD
-        self.tra = { 'missing' : str(missing) }
-        return "Missing: %s"%str(missing)
-=======
         self.tra = {'missing' : str(missing)}
-        return "Missing: %s" % missing
->>>>>>> 88205736
+        return "Missing: %s" % missing