from __future__ import division

import os

import testutil
import pysynphot as S
from pysynphot import spparser
from pysynphot import locations, refs

class SuccessCase(testutil.FPTestCase):
    def setUp(self):
        self.sp=S.BlackBody(5000)
        self.bp=S.ObsBandpass('Johnson,V')
        self.oldref = S.refs.getref()
        S.setref(comptable='$PYSYN_CDBS/mtab/t260548pm_tmc.fits')
        self.tda=dict(spectrum=str(self.sp),
                      bp=str(self.bp)
                      )
        self.tda.update(refs.getref())
<<<<<<< HEAD
                     
=======

    def tearDown(self):
        S.setref(comptable=self.oldref['comptable'])
>>>>>>> 88205736

    def testok(self):
        obs=S.Observation(self.sp,self.bp)
        self.assert_('PartialOverlap' not in obs.warnings)


class RenormCase(testutil.FPTestCase):
    def setUp(self):
        self.oldcwd = os.getcwd()
        os.chdir(os.path.dirname(__file__))
        self.spectrum="data/qso_template.fits"
        self.obsmode="cos,fuv,g140l,c1230,PSA"
        self.bp=S.ObsBandpass(self.obsmode)
        self.sp=S.FileSpectrum(self.spectrum)
        self.tst=self.sp.renorm(17.0,'vegamag',self.bp)

        self.tda=dict(spectrum=self.spectrum,
                      obsmode=self.obsmode,
                      file=S.__file__)

    def tearDown(self):
        os.chdir(self.oldcwd)

    def testwarn(self):
        self.tra=dict(name=str(self.tst),
                      spwarn=str(self.tst.warnings))
        self.failUnless('PartialRenorm' in self.tst.warnings,
                        "Warnings: %s"%self.tst.warnings)

class ParserRenormCase(testutil.FPTestCase):
    #The parser always uses force, so generates no warnings
    def setUp(self):
        self.oldcwd = os.getcwd()
        os.chdir(os.path.dirname(__file__))
        self.spectrum = "data/qso_template.fits"
        self.obsmode = "cos,fuv,g140l,c1230,PSA"
        self.syncmd = "rn(spec(%s),band(%s),17.0,vegamag)" % (self.spectrum,
                                                              self.obsmode)
        self.tda = dict(spectrum=self.spectrum,
                        obsmode=self.obsmode,
                        syncmd=self.syncmd,
                        file=S.__file__)

    def tearDown(self):
        os.chdir(self.oldcwd)

    def testwarn(self):
<<<<<<< HEAD
        self.sp=spparser.parse_spec(self.syncmd)
        self.tra=dict(spwarn=str(self.sp.warnings),
                      name=str(self.sp))
=======
        self.sp = spparser.parse_spec(self.syncmd)
        self.tra = dict(spwarn=str(self.sp.warnings),
                        name=str(self.sp))
>>>>>>> 88205736
        self.failIf('PartialRenorm' not in self.sp.warnings)


class ETCTestCase(testutil.FPTestCase):

    # TODO: Much of this setup code is repeated in so many different places
    # that I think some version of it could be centralized somewhere...
    def setUp(self):
        self.spectrum = "((earthshine.fits*0.5)%2brn(spec(Zodi.fits),band(V),22.7,vegamag)%2b(el1215a.fits*0.5)%2b(el1302a.fits*0.5)%2b(el1356a.fits*0.5)%2b(el2471a.fits*0.5))"
        self.obsmode = "acs,sbc,F140LP"
        self.refrate = 0.0877036
        self.oldref = S.refs.getref()
        S.setref(comptable='$PYSYN_CDBS/mtab/t260548pm_tmc.fits')
<<<<<<< HEAD
        self.tda=dict(spectrum=str(self.spectrum),
                      bp=str(self.obsmode)
                      )
=======
        self.tda = dict(spectrum=str(self.spectrum), bp=str(self.obsmode))
>>>>>>> 88205736
        self.tda.update(refs.getref())
        self.setup2()

    def setup2(self):
        try:
<<<<<<< HEAD
            self.oldpath=os.path.abspath(os.curdir)
            os.chdir(locations.specdir)
            self.sp=spparser.parse_spec(self.spectrum)
            self.bp=S.ObsBandpass(self.obsmode)
            self.parameters=["spectrum=%s"%self.spectrum,
                             "instrument=%s"%self.obsmode]
=======
            self.oldpath = os.path.abspath(os.curdir)
            if os.path.isdir(os.path.join(locations.specdir, 'generic')):
                os.chdir(os.path.join(locations.specdir, 'generic'))
            else:
                os.chdir(locations.specdir)
            self.sp = spparser.parse_spec(self.spectrum)
            self.bp = S.ObsBandpass(self.obsmode)
            self.parameters = ["spectrum=%s" % self.spectrum,
                               "instrument=%s" % self.obsmode]
>>>>>>> 88205736
        except AttributeError:
            pass

    def tearDown(self):
        os.chdir(self.oldpath)
        S.setref(comptable=self.oldref['comptable'])

    def testwarn(self):
        obs = S.Observation(self.sp, self.bp, force='taper')
        self.tra = dict(warnings=obs.warnings)
        self.assert_('PartialOverlap' in obs.warnings)

<<<<<<< HEAD
=======

>>>>>>> 88205736

class TestComposite(testutil.FPTestCase):
    def setUp(self):
        self.sp=S.BlackBody(5500)
        self.sp.warnings['FakeWarn'] = True

    def testmult(self):
        sp2=self.sp*45
        self.assert_('FakeWarn' in sp2.warnings)

    def testsum(self):
        sp2=self.sp + S.FlatSpectrum(1)
        self.assert_('FakeWarn' in sp2.warnings)<|MERGE_RESOLUTION|>--- conflicted
+++ resolved
@@ -17,13 +17,9 @@
                       bp=str(self.bp)
                       )
         self.tda.update(refs.getref())
-<<<<<<< HEAD
-                     
-=======
 
     def tearDown(self):
         S.setref(comptable=self.oldref['comptable'])
->>>>>>> 88205736
 
     def testok(self):
         obs=S.Observation(self.sp,self.bp)
@@ -71,15 +67,9 @@
         os.chdir(self.oldcwd)
 
     def testwarn(self):
-<<<<<<< HEAD
-        self.sp=spparser.parse_spec(self.syncmd)
-        self.tra=dict(spwarn=str(self.sp.warnings),
-                      name=str(self.sp))
-=======
         self.sp = spparser.parse_spec(self.syncmd)
         self.tra = dict(spwarn=str(self.sp.warnings),
                         name=str(self.sp))
->>>>>>> 88205736
         self.failIf('PartialRenorm' not in self.sp.warnings)
 
 
@@ -93,26 +83,12 @@
         self.refrate = 0.0877036
         self.oldref = S.refs.getref()
         S.setref(comptable='$PYSYN_CDBS/mtab/t260548pm_tmc.fits')
-<<<<<<< HEAD
-        self.tda=dict(spectrum=str(self.spectrum),
-                      bp=str(self.obsmode)
-                      )
-=======
         self.tda = dict(spectrum=str(self.spectrum), bp=str(self.obsmode))
->>>>>>> 88205736
         self.tda.update(refs.getref())
         self.setup2()
 
     def setup2(self):
         try:
-<<<<<<< HEAD
-            self.oldpath=os.path.abspath(os.curdir)
-            os.chdir(locations.specdir)
-            self.sp=spparser.parse_spec(self.spectrum)
-            self.bp=S.ObsBandpass(self.obsmode)
-            self.parameters=["spectrum=%s"%self.spectrum,
-                             "instrument=%s"%self.obsmode]
-=======
             self.oldpath = os.path.abspath(os.curdir)
             if os.path.isdir(os.path.join(locations.specdir, 'generic')):
                 os.chdir(os.path.join(locations.specdir, 'generic'))
@@ -122,7 +98,6 @@
             self.bp = S.ObsBandpass(self.obsmode)
             self.parameters = ["spectrum=%s" % self.spectrum,
                                "instrument=%s" % self.obsmode]
->>>>>>> 88205736
         except AttributeError:
             pass
 
@@ -135,10 +110,7 @@
         self.tra = dict(warnings=obs.warnings)
         self.assert_('PartialOverlap' in obs.warnings)
 
-<<<<<<< HEAD
-=======
 
->>>>>>> 88205736
 
 class TestComposite(testutil.FPTestCase):
     def setUp(self):
