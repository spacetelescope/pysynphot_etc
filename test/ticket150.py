from __future__ import division
import pysynphot as S
from pysynphot.observation import Observation
from pysynphot import spparser
import os, sys
import testutil
import numpy as N

from pysynphot import locations, refs


<<<<<<< HEAD
#Freeze the version of the comptable so tests are not susceptible to
# updates to CDBS
cmptb_name = os.path.join('mtab','t260548pm_tmc.fits')
refs.COMPTABLE = locations._refTable(cmptb_name)
print "%s:" % os.path.basename(__file__)
print "  Tests are being run with %s" % refs.COMPTABLE
=======
old_comptable = None
old_vegafile = None


def setUpModule():
    # Freeze the version of the comptable so tests are not susceptible to
    # updates to CDBS
    global old_comptable
    global old_vegafile

    cmptb_name = os.path.join('mtab', 't260548pm_tmc.fits')
    old_comptable = refs.COMPTABLE
    refs.COMPTABLE = locations._refTable(cmptb_name)
    print "%s:" % os.path.basename(__file__)
    print "  Tests are being run with %s" % refs.COMPTABLE

    # Also set the version of Vega for similar reasons
    old_vegafile = locations.VegaFile
    locations.VegaFile = os.path.join('crcalspec', 'alpha_lyr_stis_003.fits')
    print "Using Vega spectrum: %s" % locations.VegaFile


def tearDownModule():
    refs.COMPTABLE = old_comptable
    locations.VegaFile = old_vegafile
>>>>>>> 88205736


class RenormOverlap(testutil.FPTestCase):
    """Tests for strict rejection."""

    def setUp(self):
        # (re)discovery case: stis_rn_cases/stisC94
        self.sp = S.FileSpectrum('$PYSYN_CDBS/grid/kc96/starb2_template.fits')
        self.bp = S.ObsBandpass('cos,fuv,g130m,c1300')
        self.cmd = 'rn(crgridkc96$starb2_template.fits,band(cos,fuv,g130m,c1300),16.0,stmag)'
        self.ref = 0.00718543  # expected renorm factor

    def testraise(self):
        self.assertRaises(ValueError,
                          self.sp.renorm,
                          16.0,'stmag',self.bp)

    def testforce(self):
        sp2=self.sp.renorm(16.0,'stmag',self.bp,force=True)
        ratio=sp2.flux/self.sp.flux
        self.failUnless(N.all(1-abs(ratio/self.ref)<0.0001))

    def testparse(self):
        sp2=S.spparser.parse_spec(self.cmd)
        ratio=sp2.flux/self.sp.flux
        self.failUnless(N.all(1-abs(ratio/self.ref)<0.0001))

    def testfull(self):
        jv=S.ObsBandpass('johnson,v')
        try:
            sp2=self.sp.renorm(17.0,'abmag',jv)
        except ValueError,e:
            self.fail(e.message)



class SmarterOverlap(RenormOverlap):
    #If 99% of throughput on spectrum, go ahead but print warning
    def testsmart(self):
        #does not yet test warning
        acs=S.ObsBandpass('acs,hrc,f555w')
        try:
            sp2=self.sp.renorm(17.0,'abmag',acs)
        except ValueError,e:
            self.fail(e.message)


class CornerCase(testutil.FPTestCase):
    def setUp(self):
        #This case is deliberately constructed to have a waveset
        #that partially overlaps, but for which all the flux is
        #fully contained.
        self.bp=S.ObsBandpass('acs,hrc,f555w')
        w=wave=S.Waveset(1000,10000)
        f=N.zeros(w.shape)
        f[4000:4010]=1.0
        self.sp=S.ArraySpectrum(wave=w,flux=f,fluxunits='flam')

    def testpartial(self):
        self.assert_('partial',
                     self.bp.check_overlap(self.sp))

    def testsmart(self):
        try:
            sp2=self.sp.renorm(17.0,'abmag',self.bp)
        except ValueError,e:
            self.fail(e.message)


class BPIntegrate(testutil.FPTestCase):
    def setUp(self):
        #Box 100 A wide, centered at 1000
        self.bp=S.Box(1000,100)
        self.ref=100.0

    def testintegrate(self):
        tst=self.bp.integrate()
        self.assertEqual(self.ref,tst)

    def testsubint(self):
        w=self.bp.wave
        tst=self.bp.integrate(w[0:len(w)/2])
        #epsilon due to the nature of trapezoid integration
        self.assert_(abs(self.ref/2.0-tst)<=0.025)


class OVBase(object):
    #Base class for the variants we can imagine
    #Implement all methods here
    def defarrays(self):
        #Supposes that the range variables have already been set
        w=N.arange(*self.sprange)
        f=N.zeros(w.shape)
        f[slice(*(self.spnonzero-w[0]))]+=1.0
        self.sp=S.ArraySpectrum(wave=w,flux=f)
        w=N.arange(*self.bprange)
        t=N.zeros(w.shape)
        t[slice(*(self.bpnonzero-w[0]))]+=1
        self.bp=S.ArrayBandpass(w,t)

    def testcurrent(self):
        ans=self.bp.check_overlap(self.sp)
        self.assertEqual(self.cref,ans)

    def testsig(self):
        if self.cref == 'partial':
            ans=self.bp.check_sig(self.sp)
            self.assertEqual(self.sref,ans)
        else:
            pass


class SpBp(OVBase,testutil.FPTestCase):
    #SPdef fully encloses BPdef: "full" overlap. Pass.
    def setUp(self):
        self.sprange=(1000,10000)
        self.spnonzero=self.sprange
        self.bprange=(5000,6000)
        self.bpnonzero=self.bprange
        OVBase.defarrays(self)
        self.cref='full'
        self.sref=True


class BpSp(OVBase,testutil.FPTestCase):
    #BPdef fully encloses SPdef: Insufficient overlap. Fail.
    def setUp(self):
        self.sprange=(5000,6000)
        self.spnonzero=self.sprange
        self.bprange=(1000,10000)
        self.bpnonzero=self.bprange
        OVBase.defarrays(self)
        self.cref='partial'
        self.sref=False


class SpPartial(OVBase,testutil.FPTestCase):
    #Partial overlap: return partial, require further processing
    def setUp(self):
        self.sprange=(1000,8000)
        self.bprange=(4000,10000)
        self.spnonzero=self.sprange
        self.bpnonzero=self.bprange
        OVBase.defarrays(self)
        self.cref='partial'
        self.sref=False #assuming they're all ones

#Now do variants where nonzero is different from range

class SpBpNz(OVBase, testutil.FPTestCase):
    #BP defined zero some places: still acceptable
    def setUp(self):
        self.sprange=(1000,10000)
        self.spnonzero=self.sprange
        self.bprange=(5000,6000)
        self.bpnonzero=(5500,5550)
        OVBase.defarrays(self)
        self.cref='full'
        self.sref=True


class BpSpNz(OVBase,testutil.FPTestCase):
    #Passes per current defn that looks at bp.nonzero, sp.def
    def setUp(self):
        self.sprange=(5000,6000)
        self.spnonzero=self.sprange
        self.bprange=(1000,10000)
        self.bpnonzero=(5500,5700)
        OVBase.defarrays(self)
        self.cref='full'
        self.sref=True


class SpPartialNz1(OVBase,testutil.FPTestCase):
    #Passes per current defn that looks at bp.nonzero, sp.def
    def setUp(self):
        self.sprange=(1000,8000)
        self.spnonzero=self.sprange
        self.bprange=(4000,10000)
        self.bpnonzero=(5000,6000)
        OVBase.defarrays(self)
        self.cref='full'
        self.sref=True


class SpPartialNz2(OVBase,testutil.FPTestCase):
    #This is still not acceptable:
    #the bandpass is nonzero in places where the spectrum is undefined.
    def setUp(self):
        self.sprange=(1000,8000)
        self.spnonzero=(5000,6000)
        self.bprange=(4000,10000)
        self.bpnonzero=self.bprange
        OVBase.defarrays(self)
        self.cref='partial'
        self.sref=False
## The following test relies on a subsequently abandoned spike
## using this toy wrange class. It doesn't run, so am abandoning it.

#Now let's make some that are complicated
#Use the toy wrange object for this for now.
## import wrange

## class Bpvary(OVBase,testutil.FPTestCase):
##     def setUp(self):
##         self.sprange=(1000,5000)
##         self.spnonzero=self.sprange
##         self.bprange=(4100,5100)
##         self.bpnonzero=self.bprange
##         OVBase.defarrays(self)
##         bp=wrange.Foobar(self.bp.wave,self.bp.throughput)
##         bp[4100:5000]=0.9
##         bp[5000:]=0.001
##         bp[4100]=0
##         bp[5099]=0 #must still use Python range rules
##         self.bp._throughputtable=bp.f

##         self.cref='partial'
##         self.sref=True

##     def testconstructed(self):
##         thru=self.bp.throughput
##         self.assert_(N.all(N.array([.001,.001,0.0]) == thru[-3:]))<|MERGE_RESOLUTION|>--- conflicted
+++ resolved
@@ -9,14 +9,6 @@
 from pysynphot import locations, refs
 
 
-<<<<<<< HEAD
-#Freeze the version of the comptable so tests are not susceptible to
-# updates to CDBS
-cmptb_name = os.path.join('mtab','t260548pm_tmc.fits')
-refs.COMPTABLE = locations._refTable(cmptb_name)
-print "%s:" % os.path.basename(__file__)
-print "  Tests are being run with %s" % refs.COMPTABLE
-=======
 old_comptable = None
 old_vegafile = None
 
@@ -42,7 +34,6 @@
 def tearDownModule():
     refs.COMPTABLE = old_comptable
     locations.VegaFile = old_vegafile
->>>>>>> 88205736
 
 
 class RenormOverlap(testutil.FPTestCase):
