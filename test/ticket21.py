--- conflicted
+++ resolved
@@ -26,17 +26,6 @@
     refs.COMPTABLE = old_comptable
 
 
-<<<<<<< HEAD
-#Freeze the version of the comptable so tests are not susceptible to
-# updates to CDBS
-cmptb_name = os.path.join('mtab','rcb1833hm_tmc.fits')
-refs.COMPTABLE = locations._refTable(cmptb_name)
-print "%s:" % os.path.basename(__file__)
-print "   Tests are being run with %s" % refs.COMPTABLE
-        
-                                            
-=======
->>>>>>> 88205736
 class ParmCase(testutil.FPTestCase):
     def setUp(self):
         self.omstring='acs,hrc,f555w,mjd#54000'
