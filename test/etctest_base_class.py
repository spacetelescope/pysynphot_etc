from __future__ import division
import os
import testutil
from pysynphot import locations
<<<<<<< HEAD
from pysynphot.observation import Observation 
from pysynphot import refs #to freeze comptable

#Freeze the version of the comptable so tests are not susceptible to
# updates to CDBS
cmptb_name = os.path.join('mtab','r1j2146sm_tmc.fits')
refs.COMPTABLE = locations._refTable(cmptb_name)
=======
from pysynphot.observation import Observation
from pysynphot import refs  # to freeze comptable


cmptb_name = os.path.join('mtab', 'r1j2146sm_tmc.fits')

>>>>>>> 88205736

class ETCTestCase(testutil.FPTestCase):
    """Base class for cases generated from the ETC test listings"""

    def setUp(self):
        self.old_comptable = refs.COMPTABLE
        refs.COMPTABLE = locations._refTable(cmptb_name)
        self.oldpath = os.path.abspath(os.curdir)
        if os.path.isdir(os.path.join(locations.specdir, 'generic')):
            os.chdir(os.path.join(locations.specdir, 'generic'))
        else:
            os.chdir(locations.specdir)
        self.accuracy = 0.00109
        self.setparms()
        if self.sp is not None:  # Skip the base class!!
            self.obs = Observation(self.sp, self.bp)

    def setparms(self):
        self.sp = None
        self.bp = None
        self.ref_rate = None
        self.file = None
        self.cmd = None

    def tearDown(self):
        os.chdir(self.oldpath)
        refs.COMPTABLE = self.old_comptable

    def testrate(self):
        if self.sp is not None:
            self.assertApproxFP(self.obs.countrate(), self.ref_rate,
                                accuracy=self.accuracy)

#    def testfile(self):
#        """Need to figure out where to keep reference files"""
#        pass

<|MERGE_RESOLUTION|>--- conflicted
+++ resolved
@@ -2,22 +2,12 @@
 import os
 import testutil
 from pysynphot import locations
-<<<<<<< HEAD
-from pysynphot.observation import Observation 
-from pysynphot import refs #to freeze comptable
-
-#Freeze the version of the comptable so tests are not susceptible to
-# updates to CDBS
-cmptb_name = os.path.join('mtab','r1j2146sm_tmc.fits')
-refs.COMPTABLE = locations._refTable(cmptb_name)
-=======
 from pysynphot.observation import Observation
 from pysynphot import refs  # to freeze comptable
 
 
 cmptb_name = os.path.join('mtab', 'r1j2146sm_tmc.fits')
 
->>>>>>> 88205736
 
 class ETCTestCase(testutil.FPTestCase):
     """Base class for cases generated from the ETC test listings"""
