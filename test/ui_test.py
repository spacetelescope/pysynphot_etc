--- conflicted
+++ resolved
@@ -5,11 +5,7 @@
 
 import numpy as N
 import pyfits
-<<<<<<< HEAD
-import testutil 
-=======
 import testutil
->>>>>>> 88205736
 from pysynphot import units, locations, spectrum, refs
 from pysynphot.obsbandpass import ObsBandpass
 import pysynphot as S
@@ -161,10 +157,7 @@
 class BandTestCase(testutil.FPTestCase):
     def setUp(self):
         cmptb_name=os.path.join('mtab','r1j2146sm_tmc.fits')
-<<<<<<< HEAD
-=======
         self.old_comptable = refs.COMPTABLE
->>>>>>> 88205736
         refs.COMPTABLE = locations._refTable(cmptb_name)
         print "ui_Test.BandTests:"
         print "  Tests are being run with comptable",refs.COMPTABLE
