--- conflicted
+++ resolved
@@ -9,25 +9,6 @@
 from pysynphot import locations, refs
 
 #Places used by test code
-<<<<<<< HEAD
-userdir   = os.path.join(os.path.dirname(__file__),'data')
-testdata  = os.path.join(locations.rootdir,'calspec','feige66_002.fits')
-testdir   = os.path.join(os.path.abspath(os.path.dirname(__file__)),'data')
-
-#Freeze the version of the comptable so tests are not susceptible to
-# updates to CDBS
-cmptb_name = os.path.join('mtab','r1j2146sm_tmc.fits')
-refs.COMPTABLE = locations._refTable(cmptb_name)
-print "%s:" % os.path.basename(__file__)
-print "  Tests are being run with %s" % refs.COMPTABLE
-print "  Synphot comparison results were computed with r1j2146sm_tmc.fits"
-#Synphot comparison results are identified with the varname synphot_ref.
-
-#Also set the version of Vega for similar reasons
-locations.VegaFile=os.path.join(testdir,
-                                'alpha_lyr_stis_002.fits')
-print "Using Vega spectrum: %s"%locations.VegaFile
-=======
 userdir   = os.path.join(os.path.dirname(__file__), 'data')
 testdata  = os.path.join(locations.rootdir, 'calspec', 'feige66_002.fits')
 testdir   = os.path.join(os.path.abspath(os.path.dirname(__file__)), 'data')
@@ -59,7 +40,6 @@
     refs.COMPTABLE = old_comptable
     locations.VegaFile = old_vegafile
 
->>>>>>> 88205736
 
 class OverlapBug(testutil.FPTestCase):
     def setUp(self):
@@ -231,14 +211,6 @@
 
     def setup2(self):
        try:
-<<<<<<< HEAD
-            self.oldpath=os.path.abspath(os.curdir)
-            os.chdir(locations.specdir)
-            self.sp=spparser.parse_spec(self.spectrum)
-            self.bp=S.ObsBandpass(self.obsmode)
-            self.parameters=["spectrum=%s"%self.spectrum,
-                             "instrument=%s"%self.obsmode]
-=======
             self.oldpath = os.path.abspath(os.curdir)
             if os.path.isdir(os.path.join(locations.specdir, 'generic')):
                 os.chdir(os.path.join(locations.specdir, 'generic'))
@@ -249,7 +221,6 @@
             self.bp = S.ObsBandpass(self.obsmode)
             self.parameters = ["spectrum=%s" % self.spectrum,
                                "instrument=%s" % self.obsmode]
->>>>>>> 88205736
        except AttributeError:
            pass
 
