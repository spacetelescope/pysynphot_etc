--- conflicted
+++ resolved
@@ -6,10 +6,7 @@
 import numpy as N
 from pysynphot.units import Units
 from pysynphot import extinction, spectrum, units, spparser, reddening, refs
-<<<<<<< HEAD
-=======
-
->>>>>>> 88205736
+
 
 class aticket123(testutil.FPTestCase):
     #Some of the tests below will fail if this is not the FIRST
@@ -149,10 +146,7 @@
         self.spstring="rn(icat(k93models,44500,0.0,5.0),band(nicmos,2,f222m),18,vegamag)"
     def testparse(self):
         self.spstring=spparser.parse_spec(self.spstring)
-<<<<<<< HEAD
-=======
-
->>>>>>> 88205736
+
 
 class ticket125_a(ticket125):
     def setUp(self):
@@ -180,11 +174,7 @@
         self.x=Units('1/um')
         self.mwave=extinction._buildDefaultWaveset()[0:10]
         self.awave=(refs._default_waveset.copy()[::10])[0:10]
-<<<<<<< HEAD
-        
-=======
-
->>>>>>> 88205736
+
     def teststr(self):
         self.failUnless(str(self.x)=='1/um')
 
